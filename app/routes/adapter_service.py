--- conflicted
+++ resolved
@@ -150,7 +150,7 @@
         state_info = "CA"
         carrier_info = "generic"
         zip_code_full = "" 
-        discounts_info = {}
+        discounts_info = Discounts()  # Default empty discounts
         if policy_data:
             policy_info = policy_data.get("policy", {})
             carrier_info=policy_info.get("carrier", "generic")
@@ -178,35 +178,22 @@
         special_factors = SpecialFactors()
 
         rating_inputs = []
-<<<<<<< HEAD
-        vehicle_count = len(vehicles_data)  # Total number of vehicles on policy
-        
-        for vehicle_data in vehicles_data:
-            vehicle = self._extract_vehicle(vehicle_data, additional_vehicles_info)
-=======
+        vehicle_count = len(additional_vehicles_info)  # Total number of vehicles on policy
+        
         for vehicle_data in additional_vehicles_info:
             vehicle = self._extract_vehicle(vehicle_data)
->>>>>>> 7744e508
 
             # Default carrier to STATEFARM if not provided
-            carrier = policy_info.get("carrier")
-            if not carrier:
+            carrier = carrier_info
+            if not carrier or carrier == "generic":
                 carrier = "STATEFARM"
 
             rating_input = RatingInput(
-<<<<<<< HEAD
                 carrier=carrier,
-                state=policy_info.get("address", {}).get("addressRegion"),
-                zip_code=zip_code,
-                vehicle=vehicle,
-                coverages=coverages,  # Will use defaults if None
-=======
-                carrier=carrier_info,
                 state=state_info,
                 zip_code=zip_code,
                 vehicle=vehicle,
-                coverages=coverage_info,
->>>>>>> 7744e508
+                coverages=coverage_info,  # Will use defaults if None
                 drivers=drivers,
                 discounts=discounts_info,
                 special_factors=special_factors,
